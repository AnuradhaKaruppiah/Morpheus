--- conflicted
+++ resolved
@@ -4,14 +4,10 @@
 
 NVIDIA Morpheus is an open AI application framework that provides cybersecurity developers with a highly optimized AI framework and pre-trained AI capabilities that allow them to instantaneously inspect all IP traffic across their data center fabric. The Morpheus developer framework allows teams to build their own optimized pipelines that address cybersecurity and information security use cases. Bringing a new level of security to data centers, Morpheus provides development capabilities around dynamic protection, real-time telemetry, adaptive policies, and cyber defenses for detecting and remediating cybersecurity threats.
 
-<<<<<<< HEAD
-There are two basic ways to get started with Morpheus - using the production deployment containers on NGC or using GitHub to run the pre-built container or build from source.
-=======
 There are two basic ways to get started with Morpheus - (1) using the production deployment containers on NGC or (2) building the container/source from GitHub.
 
 ## Documentation
 Full documentation (including a quick start guide, a developer/user guide, and API documentation) is available online at [https://docs.nvidia.com/morpheus/](https://docs.nvidia.com/morpheus/).
->>>>>>> 5cb5fc3d
 
 ## Getting Started with Containers on NGC
 
