# SPDX-FileCopyrightText: Copyright (c) 2021-2024, NVIDIA CORPORATION & AFFILIATES. All rights reserved.
# SPDX-License-Identifier: Apache-2.0
#
# Licensed under the Apache License, Version 2.0 (the "License");
# you may not use this file except in compliance with the License.
# You may obtain a copy of the License at
#
# http://www.apache.org/licenses/LICENSE-2.0
#
# Unless required by applicable law or agreed to in writing, software
# distributed under the License is distributed on an "AS IS" BASIS,
# WITHOUT WARRANTIES OR CONDITIONS OF ANY KIND, either express or implied.
# See the License for the specific language governing permissions and
# limitations under the License.

import cudf
from cudf.core.dtypes import StructDtype

from libcpp.string cimport string
from libcpp.utility cimport move
from libcpp.vector cimport vector

from cudf._lib.column cimport Column
from cudf._lib.cpp.io.types cimport column_name_info
from cudf._lib.cpp.io.types cimport table_metadata
from cudf._lib.cpp.io.types cimport table_with_metadata
from cudf._lib.cpp.table.table_view cimport table_view
from cudf._lib.cpp.types cimport size_type
from cudf._lib.utils cimport data_from_unique_ptr
from cudf._lib.utils cimport get_column_names
from cudf._lib.utils cimport table_view_from_table


cdef extern from "morpheus/objects/table_info.hpp" namespace "morpheus" nogil:


    cdef cppclass TableInfoData:
        TableInfoData()
        TableInfoData(table_view view,
                      vector[string] indices,
                      vector[string] columns)

        table_view table_view
        vector[string] index_names
        vector[string] column_names
        vector[size_type] column_indices


cdef public api:
    object make_table_from_table_with_metadata(table_with_metadata table, int index_col_count):

        schema_infos = [x.name.decode() for x in table.metadata.schema_info]
        index_names = schema_infos[0:index_col_count] if index_col_count > 0 else None
        column_names = schema_infos[index_col_count:]

        data, index = data_from_unique_ptr(move(table.tbl), column_names=column_names, index_names=index_names)

<<<<<<< HEAD
        df = cudf.DataFrame._from_data(data, index)

        update_struct_field_names(df, table.metadata.schema_info)

        return df
=======
        return cudf.DataFrame._from_data(data, index)
>>>>>>> 0968cb88

    object make_table_from_table_info_data(TableInfoData table_info, object owner):

        cdef table_metadata tbl_meta

        num_index_cols_meta = 0
        cdef column_name_info child_info
        for i, name in enumerate(owner._column_names, num_index_cols_meta):
            child_info.name = name.encode()
            tbl_meta.schema_info.push_back(child_info)
            _set_col_children_metadata(
                owner[name]._column,
                tbl_meta.schema_info[i]
            )

        index_names = None

        if (table_info.index_names.size() > 0):
            index_names = []

            for c_name in table_info.index_names:
                name = c_name.decode()
                index_names.append(name if name != "" else None)

        column_names = []

        for c_name in table_info.column_names:
                name = c_name.decode()
                column_names.append(name if name != "" else None)


        column_indicies = []

        for c_index in table_info.column_indices:
            column_indicies.append(c_index)

        try:
            data, index = data_from_table_view_indexed(
                table_info.table_view,
                owner=owner,
                column_names=column_names,
                column_indices=column_indicies,
                index_names=index_names
            )
        except Exception:
            import traceback
            print("error while converting libcudf table to cudf dataframe:", traceback.format_exc())

        df = cudf.DataFrame._from_data(data, index)

        update_struct_field_names(df, tbl_meta.schema_info)

        return df


    TableInfoData make_table_info_data_from_table(object table):

        cdef vector[string] temp_col_names = get_column_names(table, True)

        cdef table_view input_table_view = table_view_from_table(table, ignore_index=False)
        cdef vector[string] index_names
        cdef vector[string] column_names

        # cuDF does a weird check where if there is only one name in both index and columns, and that column is empty or
        # None, then change it to '""'. Not sure what this is used for
        check_empty_name = get_column_names(table, True).size() == 1

        for name in table._index.names:
            if (check_empty_name and name in (None, '')):
                name = '""'
            elif (name is None):
                name = ""

            index_names.push_back(str.encode(name))

        for name in table._column_names:
            if (check_empty_name and name in (None, '')):
                name = '""'
            elif (name is None):
                name = ""

            column_names.push_back(str.encode(name))

        return TableInfoData(input_table_view, index_names, column_names)

    cdef data_from_table_view_indexed(
        table_view tv,
        object owner,
        object column_names,
        object column_indices,
        object index_names
    ):
        """
        Given a ``cudf::table_view``, constructs a Frame from it,
        along with referencing an ``owner`` Python object that owns the memory
        lifetime. If ``owner`` is a Frame we reach inside of it and
        reach inside of each ``cudf.Column`` to make the owner of each newly
        created ``Buffer`` underneath the ``cudf.Column`` objects of the
        created Frame the respective ``Buffer`` from the relevant
        ``cudf.Column`` of the ``owner`` Frame
        """
        cdef size_type column_idx = 0
        table_owner = isinstance(owner, cudf.core.frame.Frame)

        # First construct the index, if any
        index = None
        if index_names is not None:
            index_columns = []
            for _ in index_names:
                column_owner = owner
                if table_owner:
                    column_owner = owner._index._columns[column_idx]
                index_columns.append(
                    Column.from_column_view(
                        tv.column(column_idx),
                        column_owner
                    )
                )
                column_idx += 1
            index = cudf.core.index._index_from_data(
                dict(zip(index_names, index_columns)))

        # Construct the data dict
        cdef size_type source_column_idx = 0
        data_columns = []
        for _ in column_names:
            column_owner = owner
            if table_owner:
                column_owner = owner._columns[column_indices[source_column_idx]]
            data_columns.append(
                Column.from_column_view(tv.column(column_idx), column_owner)
            )
            column_idx += 1
            source_column_idx += 1

        return dict(zip(column_names, data_columns)), index

cdef _set_col_children_metadata(Column col,
                                column_name_info& col_meta):
    cdef column_name_info child_info
    if isinstance(col.dtype, cudf.StructDtype):
        for i, (child_col, name) in enumerate(
            zip(col.children, list(col.dtype.fields))
        ):
            child_info.name = name.encode()
            col_meta.children.push_back(child_info)
            _set_col_children_metadata(
                child_col, col_meta.children[i]
            )
    elif isinstance(col.dtype, cudf.ListDtype):
        for i, child_col in enumerate(col.children):
            col_meta.children.push_back(child_info)
            _set_col_children_metadata(
                child_col, col_meta.children[i]
            )
    else:
        return

cdef update_struct_field_names(
    table,
    vector[column_name_info]& schema_info
):
    for i, (name, col) in enumerate(table._data.items()):
        table._data[name] = update_column_struct_field_names(
            col, schema_info[i]
        )


cdef Column update_column_struct_field_names(
    Column col,
    column_name_info& info
):
    cdef vector[string] field_names

<<<<<<< HEAD
    # Commented out because it causes failure of test_multi_message.py::test_set_meta_new_column[use_cpp-use_cudf]
    # Specifically adding new string column on sliced meta dataframe.
    #
    if col.children:
       children = list(col.children)
       for i, child in enumerate(children):
           children[i] = update_column_struct_field_names(
               child,
               info.children[i]
           )
       col.set_base_children(tuple(children))

    if is_struct_dtype(col):
        print("is_struct_dtype")
=======
    if col.dtype != "object" and col.children:
        children = list(col.children)
        for i, child in enumerate(children):
            children[i] = update_column_struct_field_names(
                child,
                info.children[i]
            )        
            col.set_base_children(tuple(children))

    if isinstance(col.dtype, StructDtype):
>>>>>>> 0968cb88
        field_names.reserve(len(col.base_children))
        for i in range(info.children.size()):
            field_names.push_back(info.children[i].name)
        col = col._rename_fields(
            field_names
        )

    return col<|MERGE_RESOLUTION|>--- conflicted
+++ resolved
@@ -55,15 +55,7 @@
 
         data, index = data_from_unique_ptr(move(table.tbl), column_names=column_names, index_names=index_names)
 
-<<<<<<< HEAD
-        df = cudf.DataFrame._from_data(data, index)
-
-        update_struct_field_names(df, table.metadata.schema_info)
-
-        return df
-=======
         return cudf.DataFrame._from_data(data, index)
->>>>>>> 0968cb88
 
     object make_table_from_table_info_data(TableInfoData table_info, object owner):
 
@@ -238,22 +230,6 @@
 ):
     cdef vector[string] field_names
 
-<<<<<<< HEAD
-    # Commented out because it causes failure of test_multi_message.py::test_set_meta_new_column[use_cpp-use_cudf]
-    # Specifically adding new string column on sliced meta dataframe.
-    #
-    if col.children:
-       children = list(col.children)
-       for i, child in enumerate(children):
-           children[i] = update_column_struct_field_names(
-               child,
-               info.children[i]
-           )
-       col.set_base_children(tuple(children))
-
-    if is_struct_dtype(col):
-        print("is_struct_dtype")
-=======
     if col.dtype != "object" and col.children:
         children = list(col.children)
         for i, child in enumerate(children):
@@ -264,7 +240,6 @@
             col.set_base_children(tuple(children))
 
     if isinstance(col.dtype, StructDtype):
->>>>>>> 0968cb88
         field_names.reserve(len(col.base_children))
         for i in range(info.children.size()):
             field_names.push_back(info.children[i].name)
